# Lint as: python3
# Copyright 2019 DeepMind Technologies Limited. All Rights Reserved.
#
# Licensed under the Apache License, Version 2.0 (the "License");
# you may not use this file except in compliance with the License.
# You may obtain a copy of the License at
#
#     http://www.apache.org/licenses/LICENSE-2.0
#
# Unless required by applicable law or agreed to in writing, software
# distributed under the License is distributed on an "AS IS" BASIS,
# WITHOUT WARRANTIES OR CONDITIONS OF ANY KIND, either express or implied.
# See the License for the specific language governing permissions and
# limitations under the License.
# ==============================================================================
"""Gradient transformations."""

from typing import Any, Callable, NamedTuple, Optional, Sequence, Tuple, Union

import chex
import jax
import jax.numpy as jnp
<<<<<<< HEAD
from optax._src import schedule
=======

>>>>>>> ccdc7486
from optax._src import utils


# pylint:disable=no-value-for-parameter
OptState = NamedTuple  # Transformation states are (possibly empty) namedtuples.
Params = Any  # Parameters are arbitrary nests of `jnp.ndarrays`.
Updates = Params  # Gradient updates are of the same type as parameters.

# Function used to initialise the transformation's state.
TransformInitFn = Callable[
    [Params],
    Union[OptState, Sequence[OptState]]]
# Function used to apply a transformation.
TransformUpdateFn = Callable[
    [Updates, OptState, Optional[Params]],
    Tuple[Updates, OptState]]


class GradientTransformation(NamedTuple):
  """Optax transformations consists of a function pair: (initialise, update)."""
  init: TransformInitFn
  update: TransformUpdateFn


NO_PARAMS_MSG = (
    'You are using a transformation that requires the current value of'
    ' parameters, but you are not passing `params` when calling `update`.')


class IdentityState(OptState):
  """The `identity` transformation is stateless."""


def identity() -> GradientTransformation:
  """Stateless identity transformation that leaves input gradients untouched.

  Returns:
    An (init_fn, update_fn) tuple.
  """

  def init_fn(_):
    return IdentityState()

  def update_fn(updates, state, params=None):
    del params
    return updates, state

  return GradientTransformation(init_fn, update_fn)


class ClipState(OptState):
  """The `clip` transformation is stateless."""


def clip(max_delta) -> GradientTransformation:
  """Clip updates element-wise, to be between -max_delta and +max_delta.

  Args:
    max_delta: the maximum absolute value for each element in the update.

  Returns:
    An (init_fn, update_fn) tuple.
  """

  def init_fn(_):
    return ClipState()

  def update_fn(updates, state, params=None):
    del params
    updates = jax.tree_map(
        lambda g: jnp.clip(g, -max_delta, max_delta), updates)
    return updates, state

  return GradientTransformation(init_fn, update_fn)


def global_norm(updates: Updates) -> Updates:
  return jnp.sqrt(
      sum([jnp.sum(jnp.square(x)) for x in jax.tree_leaves(updates)]))


class ClipByGlobalNormState(OptState):
  """The `clip_by_global_norm` transformation is stateless."""


def clip_by_global_norm(max_norm) -> GradientTransformation:
  """Clip updates using their global norm.

  References:
    [Pascanu et al, 2012](https://arxiv.org/abs/1211.5063)

  Args:
    max_norm: the maximum global norm for an update.

  Returns:
    An (init_fn, update_fn) tuple.
  """

  def init_fn(_):
    return ClipByGlobalNormState()

  def update_fn(updates, state, params=None):
    del params
    g_norm = global_norm(updates)
    # TODO(b/163995078): revert back to the following (faster) implementation
    # once analysed how it affects backprop through update (e.g. meta-gradients)
    # g_norm = jnp.maximum(max_norm, g_norm)
    # updates = jax.tree_map(lambda t: (t / g_norm) * max_norm, updates)
    trigger = g_norm < max_norm
    updates = jax.tree_map(
        lambda t: jnp.where(trigger, t, (t / g_norm) * max_norm), updates)
    return updates, state

  return GradientTransformation(init_fn, update_fn)


def unitwise_norm(x):
  """Computes norms of each output unit separately."""
  if len(jnp.squeeze(x).shape) <= 1:  # Scalars and vectors
    axis = None
    keepdims = False
  # Note that this assumes parameters with a shape of length 3 are multihead
  # linear parameters--if you wish to apply AGC to 1D convs, you may need
  # to modify this line.
  elif len(x.shape) in [2, 3]:  # Linear layers of shape IO or multihead linear
    axis = 0
    keepdims = True
  elif len(x.shape) == 4:  # Conv kernels of shape HWIO
    axis = [0, 1, 2,]
    keepdims = True
  else:
    raise ValueError(f'Got a parameter with shape not in [1, 2, 3, 4]! {x}')
  return jnp.sum(x ** 2, axis=axis, keepdims=keepdims) ** 0.5


def unitwise_clip(g_norm, max_norm, grad):
  """Applies gradient clipping unit-wise."""
  trigger = g_norm < max_norm
  # This little max(., 1e-6) is distinct from the normal eps and just prevents
  # division by zero. It technically should be impossible to engage.
  clipped_grad = grad * (max_norm / jnp.maximum(g_norm, 1e-6))
  return jnp.where(trigger, grad, clipped_grad)


def adaptive_grad_clip(clipping, eps=1e-3) -> GradientTransformation:
  """Clip updates to be at most clipping * parameter_norm, unit-wise.

  References:
    [Brock, Smith, De, Simonyan 2021] High-Performance Large-Scale Image
    Recognition Without Normalization. (https://arxiv.org/abs/2102.06171)

  Args:
    clipping: Maximum allowed ratio of update norm to parameter norm.
    eps: epsilon term to prevent clipping of zero-initialized params.

  Returns:
    An (init_fn, update_fn) tuple.
  """

  def init_fn(_):
    return ClipByGlobalNormState()

  def update_fn(updates, state, params):
    g_norm = jax.tree_map(unitwise_norm, updates)
    p_norm = jax.tree_map(unitwise_norm, params)
    # Maximum allowable norm
    max_norm = jax.tree_map(lambda x: clipping * jnp.maximum(x, eps), p_norm)
    # If grad norm > clipping * param_norm, rescale
    updates = jax.tree_multimap(unitwise_clip, g_norm, max_norm, updates)
    return updates, state

  return GradientTransformation(init_fn, update_fn)


class TraceState(OptState):
  """Holds an aggregation of past updates."""
  trace: Params


def trace(decay: float, nesterov: bool) -> GradientTransformation:
  """Compute a trace of past updates.

  Args:
    decay: the decay rate for the tracing of past updates.
    nesterov: whether to use Nesterov momentum.

  Returns:
    An (init_fn, update_fn) tuple.
  """

  def init_fn(params):
    return TraceState(trace=jax.tree_map(jnp.zeros_like, params))

  def update_fn(updates, state, params=None):
    del params
    f = lambda g, t: g + decay * t
    update_trace = jax.tree_multimap(f, updates, state.trace)
    updates = (
        jax.tree_multimap(f, updates, update_trace)
        if nesterov else update_trace)
    return updates, TraceState(trace=update_trace)

  return GradientTransformation(init_fn, update_fn)


class ScaleByRssState(OptState):
  """State holding the sum of gradient squares to date."""
  sum_of_squares: Updates


def scale_by_rss(initial_accumulator_value: float = 0.1, eps: float = 1e-7):
  """Rescale updates by the root of the sum of all squared gradients to date.

  References:
    [Duchi et al, 2011](https://jmlr.org/papers/volume12/duchi11a/duchi11a.pdf)
    [McMahan et al., 2010](https://arxiv.org/abs/1002.4908)

  Args:
    initial_accumulator_value: Starting value for accumulators, must be >= 0.
    eps: A small floating point value to avoid zero denominator.

  Returns:
    An (init_fn, update_fn) tuple.
  """

  def init_fn(params):
    sum_of_squares = jax.tree_map(
        lambda t: jnp.full_like(t, initial_accumulator_value), params)
    return ScaleByRssState(sum_of_squares=sum_of_squares)

  def update_fn(updates, state, params=None):
    del params
    sum_of_squares = jax.tree_multimap(
        lambda g, t: jnp.square(g) + t, updates, state.sum_of_squares)
    inv_sqrt_g_square = jax.tree_map(
        lambda t: jnp.where(t > 0, jax.lax.rsqrt(t + eps), 0.0), sum_of_squares)
    updates = jax.tree_multimap(
        lambda scale, g: scale * g, inv_sqrt_g_square, updates)
    return updates, ScaleByRssState(sum_of_squares=sum_of_squares)

  return GradientTransformation(init_fn, update_fn)


class ScaleByRmsState(OptState):
  """State for exponential root mean-squared (RMS)-normalized updates."""
  nu: Updates


def _update_moment(updates, moments, decay, order):
  return jax.tree_multimap(
      lambda g, t: (1 - decay) * (g ** order) + decay * t, updates, moments)


def scale_by_rms(
    decay: float = 0.9, eps: float = 1e-8, initial_scale: float = 0.):
  """Rescale updates by the root of the exp. moving avg of the square.

  References:
    [Hinton](www.cs.toronto.edu/~tijmen/csc321/slides/lecture_slides_lec6.pdf)

  Args:
    decay: decay rate for the exponentially weighted average of squared grads.
    eps: term added to the denominator to improve numerical stability.
    initial_scale: initial value for second moment

  Returns:
    An (init_fn, update_fn) tuple.
  """

  def init_fn(params):
    nu = jax.tree_map(
        lambda n: jnp.full_like(n, initial_scale), params)  # second moment
    return ScaleByRmsState(nu=nu)

  def update_fn(updates, state, params=None):
    del params
    nu = _update_moment(updates, state.nu, decay, 2)
    updates = jax.tree_multimap(
        lambda g, n: g * jax.lax.rsqrt(n + eps), updates, nu)
    return updates, ScaleByRmsState(nu=nu)

  return GradientTransformation(init_fn, update_fn)


class ScaleByRStdDevState(OptState):
  """State for centered exponential moving average of squares of updates."""
  mu: Updates
  nu: Updates


def scale_by_stddev(
    decay: float = 0.9, eps: float = 1e-8,
    initial_scale: float = 0.) -> GradientTransformation:
  """Rescale updates by the root of the centered exp. moving average of squares.

  References:
    [Hinton](www.cs.toronto.edu/~tijmen/csc321/slides/lecture_slides_lec6.pdf)

  Args:
    decay: decay rate for the exponentially weighted average of squared grads.
    eps: term added to the denominator to improve numerical stability.
    initial_scale: initial value for second moment

  Returns:
    An (init_fn, update_fn) tuple.
  """

  def init_fn(params):
    mu = jax.tree_map(jnp.zeros_like, params)  # First moment
    nu = jax.tree_map(
        lambda n: jnp.full_like(n, initial_scale), params)  # second moment
    return ScaleByRStdDevState(mu=mu, nu=nu)

  def update_fn(updates, state, params=None):
    del params
    mu = _update_moment(updates, state.mu, decay, 1)
    nu = _update_moment(updates, state.nu, decay, 2)
    updates = jax.tree_multimap(
        lambda g, m, n: g * jax.lax.rsqrt(n - jnp.square(m) + eps), updates, mu,
        nu)
    return updates, ScaleByRStdDevState(mu=mu, nu=nu)

  return GradientTransformation(init_fn, update_fn)


class ScaleByAdamState(OptState):
  """State for the Adam algorithm."""
  count: jnp.ndarray  # shape=(), dtype=jnp.int32.
  mu: Updates
  nu: Updates


def _bias_correction(moment, decay, count):
  """Perform bias correction. This becomes a no-op as count goes to infinity."""
  bias_correction = 1 - decay**count
  return jax.tree_map(lambda t: t / bias_correction.astype(t.dtype), moment)


def scale_by_adam(b1: float = 0.9,
                  b2: float = 0.999,
                  eps: float = 1e-8,
                  eps_root: float = 0.0) -> GradientTransformation:
  """Rescale updates according to the Adam algorithm.

  References:
    [Kingma et al, 2014](https://arxiv.org/abs/1412.6980)

  Args:
    b1: decay rate for the exponentially weighted average of grads.
    b2: decay rate for the exponentially weighted average of squared grads.
    eps: term added to the denominator to improve numerical stability.
    eps_root: term added to the denominator inside the square-root to improve
      numerical stability when backpropagating gradients through the rescaling.

  Returns:
    An (init_fn, update_fn) tuple.
  """

  def init_fn(params):
    mu = jax.tree_map(jnp.zeros_like, params)  # First moment
    nu = jax.tree_map(jnp.zeros_like, params)  # Second moment
    return ScaleByAdamState(count=jnp.zeros([], jnp.int32), mu=mu, nu=nu)

  def update_fn(updates, state, params=None):
    del params
    mu = _update_moment(updates, state.mu, b1, 1)
    nu = _update_moment(updates, state.nu, b2, 2)
    count_inc = utils.safe_int32_increment(state.count)
    mu_hat = _bias_correction(mu, b1, count_inc)
    nu_hat = _bias_correction(nu, b2, count_inc)
    updates = jax.tree_multimap(
        lambda m, v: m / (jnp.sqrt(v + eps_root) + eps), mu_hat, nu_hat)
    return updates, ScaleByAdamState(count=count_inc, mu=mu, nu=nu)

  return GradientTransformation(init_fn, update_fn)


class ScaleState(NamedTuple):
  """The scale transformation is stateless."""


def scale(step_size: float) -> GradientTransformation:
  """Scale updates by some fixed scalar `step_size`.

  Args:
    step_size: a scalar corresponding to a fixed scaling factor for updates.

  Returns:
    An (init_fn, update_fn) tuple.
  """

  def init_fn(_):
    return ScaleState()

  def update_fn(updates, state, params=None):
    del params
    updates = jax.tree_map(lambda g: step_size * g, updates)
    return updates, state

  return GradientTransformation(init_fn, update_fn)


class ScaleByBeliefState(OptState):
  """State for the rescaling by AdaBelief algorithm."""
  count: jnp.ndarray  # shape=(), dtype=jnp.int32.
  mu: Updates
  nu: Updates


def scale_by_belief(
    b1: float = 0.9, b2: float = 0.999,
    eps: float = 0., eps_root: float = 1e-16) -> GradientTransformation:
  """Rescale updates according to the AdaBelief algorithm.

  References:
    [Zhuang et al, 2020](https://arxiv.org/abs/2010.07468)

  Args:
    b1: decay rate for the exponentially weighted average of grads.
    b2: decay rate for the exponentially weighted average of variance of grads.
    eps: term added to the denominator to improve numerical stability.
    eps_root: term added to the denominator inside the square-root to improve
      numerical stability when backpropagating gradients through the rescaling.

  Returns:
    An (init_fn, update_fn) tuple.
  """

  def init_fn(params):
    mu = jax.tree_map(jnp.zeros_like, params)  # First moment
    s = jax.tree_map(jnp.zeros_like, params)  # Second Central moment
    return ScaleByBeliefState(count=jnp.zeros([], jnp.int32), mu=mu, nu=s)

  def update_fn(updates, state, params=None):
    del params
    mu = _update_moment(updates, state.mu, b1, 1)
    prediction_error = jax.tree_multimap(lambda g, m: g-m, updates, state.mu)
    nu = _update_moment(prediction_error, state.nu, b2, 2)
    count_inc = utils.safe_int32_increment(state.count)
    mu_hat = _bias_correction(mu, b1, count_inc)
    nu_hat = _bias_correction(nu, b2, count_inc)
    updates = jax.tree_multimap(
        lambda m, v: m / (jnp.sqrt(v + eps_root) + eps), mu_hat, nu_hat)
    return updates, ScaleByBeliefState(count=count_inc, mu=mu, nu=nu)

  return GradientTransformation(init_fn, update_fn)


def scale_by_yogi(
    b1: float = 0.9, b2: float = 0.999,
    eps: float = 1e-3, eps_root: float = 0.0,
    initial_accumulator_value: float = 1e-6) -> GradientTransformation:
  """Rescale updates according to the Adam algorithm.

  References:
    [Zaheer et al, 2018](https://papers.nips.cc/paper/2018/hash/90365351ccc7437a1309dc64e4db32a3-Abstract.html) #pylint:disable=line-too-long

  Args:
    b1: decay rate for the exponentially weighted average of grads.
    b2: decay rate for the exponentially weighted average of variance of grads.
    eps: term added to the denominator to improve numerical stability.
    eps_root: term added to the denominator inside the square-root to improve
      numerical stability when backpropagating gradients through the rescaling.
    initial_accumulator_value: The starting value for accumulators.
      Only positive values are allowed.

  Returns:
    An (init_fn, update_fn) tuple.
  """

  def init_fn(params):
    value_like = lambda p: jnp.full_like(p, initial_accumulator_value)
    mu = jax.tree_map(value_like, params)  # First moment
    nu = jax.tree_map(value_like, params)  # Second Central moment
    return ScaleByAdamState(count=jnp.zeros([], jnp.int32), mu=mu, nu=nu)

  def update_fn(updates, state, params=None):
    del params
    mu = _update_moment(updates, state.mu, b1, 1)
    signed_sq = jax.tree_multimap(
        lambda g, v: jnp.sign(v - g**2)*g**2, updates, state.nu)
    nu = _update_moment(signed_sq, state.nu, b2, 2)
    count_inc = utils.safe_int32_increment(state.count)
    mu_hat = _bias_correction(mu, b1, count_inc)
    nu_hat = _bias_correction(nu, b2, count_inc)
    updates = jax.tree_multimap(
        lambda m, v: m / (jnp.sqrt(v + eps_root) + eps), mu_hat, nu_hat)
    return updates, ScaleByAdamState(count=count_inc, mu=mu, nu=nu)

  return GradientTransformation(init_fn, update_fn)


def scale_by_radam(b1: float = 0.9,
                   b2: float = 0.999,
                   eps: float = 1e-8,
                   eps_root: float = 0.0,
                   threshold: float = 5.0) -> GradientTransformation:
  """Rescale updates according to the Rectified Adam algorithm.

  References:
    [Liu et al, 2020](https://arxiv.org/abs/1908.03265)

  Args:
    b1: decay rate for the exponentially weighted average of grads.
    b2: decay rate for the exponentially weighted average of squared grads.
    eps: term added to the denominator to improve numerical stability.
    eps_root: term added to the denominator inside the square-root to improve
      numerical stability when backpropagating gradients through the rescaling.
    threshold: Threshold for variance tractability

  Returns:
    An (init_fn, update_fn) tuple.
  """

  ro_inf = 2./(1 - b2) - 1
  def _radam_update(params):
    ro = params[0]
    mu_hat = params[1]
    nu_hat = params[2]
    r = jnp.sqrt((ro - 4)*(ro - 2)*ro_inf/((ro_inf - 4)*(ro_inf - 2)*ro))
    updates = jax.tree_multimap(
        lambda m, v: r*m / (jnp.sqrt(v + eps_root) + eps), mu_hat, nu_hat)
    return updates

  def init_fn(params):
    mu = jax.tree_map(jnp.zeros_like, params)  # First moment
    nu = jax.tree_map(jnp.zeros_like, params)  # Second moment
    return ScaleByAdamState(count=jnp.zeros([], jnp.int32), mu=mu, nu=nu)

  def update_fn(updates, state, params=None):
    del params
    mu = _update_moment(updates, state.mu, b1, 1)
    nu = _update_moment(updates, state.nu, b2, 2)
    count_inc = utils.safe_int32_increment(state.count)
    b2t = b2**count_inc
    ro = ro_inf - 2 * count_inc * b2t / (1 - b2t)
    mu_hat = _bias_correction(mu, b1, count_inc)
    nu_hat = _bias_correction(nu, b2, count_inc)
    updates = jax.lax.cond(
        ro >= threshold, _radam_update, lambda _: mu_hat,
        (ro, mu_hat, nu_hat))
    return updates, ScaleByAdamState(count=count_inc, mu=mu, nu=nu)

  return GradientTransformation(init_fn, update_fn)


class AddDecayedWeightsState(NamedTuple):
  """The decay transformation is stateless."""


def add_decayed_weights(weight_decay: float = 0.0) -> GradientTransformation:
  """Add parameter scaled by `weight_decay`.

  Args:
    weight_decay: a scalar weight decay rate.

  Returns:
    An (init_fn, update_fn) tuple.
  """

  def init_fn(_):
    return AddDecayedWeightsState()

  def update_fn(updates, state, params):
    if params is None:
      raise ValueError(NO_PARAMS_MSG)
    updates = jax.tree_multimap(
        lambda g, p: g + weight_decay * p, updates, params)
    return updates, state

  return GradientTransformation(init_fn, update_fn)


# TODO(b/180608630): Remove deprecated references.
AdditiveWeightDecayState = AddDecayedWeightsState
additive_weight_decay = add_decayed_weights


class ScaleByScheduleState(OptState):
  """Maintains count for scale scheduling."""
  count: jnp.ndarray  # shape=(), dtype=jnp.int32


def scale_by_schedule(step_size_fn: Callable[[chex.Numeric], chex.Numeric]):
  """Scale updates using a custom schedule for the `step_size`.

  Args:
    step_size_fn: a function that takes an update count as input and proposes
      the step_size to multiply the updates by.

  Returns:
    An (init_fn, update_fn) tuple.
  """

  def init_fn(_):
    return ScaleByScheduleState(count=jnp.zeros([], jnp.int32))

  def update_fn(updates, state, params=None):
    del params
    step_size = step_size_fn(state.count)
    updates = jax.tree_map(
        lambda g: jnp.array(step_size, dtype=g.dtype) * g, updates)
    return updates, ScaleByScheduleState(
        count=utils.safe_int32_increment(state.count))

  return GradientTransformation(init_fn, update_fn)


class ScaleByFromageState(OptState):
  """Maintains count for step-size scheduling."""
  count: jnp.ndarray  # shape=(), dtype=jnp.int32


class ScaleByTrustRatioState(NamedTuple):
  """The scale and decay trust ratio transformation is stateless."""


def scale_by_trust_ratio(min_norm: float = 0.0) -> GradientTransformation:
  """Scale updates by trust ratio`.

  References:
    [You et. al 2020](https://arxiv.org/abs/1904.00962)

  Args:
    min_norm: minimum norm for params and gradient norms; by default is zero.

  Returns:
    An (init_fn, update_fn) tuple.
  """

  def init_fn(_):
    return ScaleByTrustRatioState()

  def update_fn(updates, state, params):
    if params is None:
      raise ValueError(NO_PARAMS_MSG)

    def _scale_update(update, param):

      # Clip norms to minimum value, by default no clipping.
      param_norm = utils.safe_norm(param, min_norm)
      update_norm = utils.safe_norm(update, min_norm)
      trust_ratio = param_norm / update_norm

      # If no minimum norm clipping is used
      # Set trust_ratio to 1 in case where parameters would never be updated.
      zero_norm = jnp.logical_or(param_norm == 0., update_norm == 0.)
      safe_trust_ratio = jnp.where(
          zero_norm, jnp.array(1.0, dtype=param.dtype), trust_ratio)

      return update * safe_trust_ratio

    updates = jax.tree_multimap(_scale_update, updates, params)
    return updates, state

  return GradientTransformation(init_fn, update_fn)


class AddNoiseState(OptState):
  """State for adding gradient noise. Contains a count for annealing."""
  count: jnp.ndarray
  rng_key: jnp.ndarray


def add_noise(eta: float, gamma: float, seed: int) -> GradientTransformation:
  """Add gradient noise.

  References:
    [Neelakantan et al, 2014](https://arxiv.org/abs/1511.06807)

  Args:
    eta: base variance of the gaussian noise added to the gradient.
    gamma: decay exponent for annealing of the variance.
    seed: seed for random number generation.

  Returns:
    An (init_fn, update_fn) tuple.
  """

  def init_fn(_):
    return AddNoiseState(
        count=jnp.zeros([], jnp.int32), rng_key=jax.random.PRNGKey(seed))

  def update_fn(updates, state, params=None):  # pylint: disable=missing-docstring
    del params
    num_vars = len(jax.tree_leaves(updates))
    treedef = jax.tree_structure(updates)
    count_inc = utils.safe_int32_increment(state.count)
    variance = eta / count_inc**gamma
    all_keys = jax.random.split(state.rng_key, num=num_vars + 1)
    noise = jax.tree_multimap(
        lambda g, k: jax.random.normal(k, shape=g.shape, dtype=g.dtype),
        updates, jax.tree_unflatten(treedef, all_keys[1:]))
    updates = jax.tree_multimap(
        lambda g, n: g + variance.astype(g.dtype) * n,
        updates, noise)
    return updates, AddNoiseState(count=count_inc, rng_key=all_keys[0])

  return GradientTransformation(init_fn, update_fn)


class ApplyEvery(OptState):
  """Contains a counter and a gradient accumulator."""
  count: jnp.ndarray
  grad_acc: Updates


def apply_every(k: int = 1) -> GradientTransformation:
  """Accumulate gradients and apply them every k steps.

  Note that if this transformation is part of a chain, the states of the other
  transformations will still be updated at every step. In particular, using
  `apply_every` with a batch size of N/2 and k=2 is not necessarily equivalent
  to not using `apply_every` with a batch size of N. If this equivalence is
  important for you, consider using the `optax.MultiSteps`.

  Args:
    k: emit non-zero gradients every k steps, otherwise accumulate them.

  Returns:
    An (init_fn, update_fn) tuple.
  """

  def init_fn(params):
    grad_acc = jax.tree_map(jnp.zeros_like, params)
    return ApplyEvery(count=jnp.zeros([], jnp.int32), grad_acc=grad_acc)

  def update_fn(updates, state, params=None):
    del params
    c = state.count % k
    acc = c != 0
    grad_acc = jax.tree_multimap(
        lambda g, ga: acc * ga + g, updates, state.grad_acc)
    emit = c == (k - 1)
    updates = jax.tree_map(lambda ga: emit * ga, grad_acc)
    count_inc = utils.safe_int32_increment(state.count)
    return updates, ApplyEvery(count=count_inc % k, grad_acc=grad_acc)

  return GradientTransformation(init_fn, update_fn)


def _subtract_mean(g):
  if len(g.shape) > 1:
    return g - g.mean(tuple(range(1, len(g.shape))), keepdims=True)
  else:
    return g


class CentralState(OptState):
  """The `centralize` transformation is stateless."""


def centralize() -> GradientTransformation:
  """Centralize gradients.

  References:
    [Yong et al, 2020](https://arxiv.org/abs/2004.01461)

  Returns:
    An (init_fn, update_fn) tuple.
  """

  def init_fn(_):
    return CentralState()

  def update_fn(updates, state, params=None):
    del params
    updates = jax.tree_map(_subtract_mean, updates)
    return updates, state

  return GradientTransformation(init_fn, update_fn)


class NonNegativeParamsState(OptState):
  """The `keep_params_nonnegative` transformation is stateless."""


def keep_params_nonnegative() -> GradientTransformation:
  """Modifies the updates to keep parameters non-negative, i.e. >= 0.

  This transformation ensures that parameters after the update will be
  larger than or equal to zero.
  In a chain of transformations, this should be the last one.

  WARNING: the transformation expects input params to be non-negative.
  When params is negative the transformed update will move them to 0.

  Returns:
    An (init_fn, update_fn) tuple.
  """

  def init_fn(_):
    return NonNegativeParamsState()

  def update_fn(updates, state, params):
    if params is None:
      raise ValueError(NO_PARAMS_MSG)

    updates = jax.tree_multimap(
        lambda p, u: jnp.where((p + u) < 0., -p, u), params, updates)
    return updates, state

  return GradientTransformation(init_fn, update_fn)


class ZeroNansState(OptState):
  """Contains a tree.

  The entry `found_nan` has the same tree structure as that of the parameters.
  Each leaf is a single boolean which contains True iff a NaN was detected in
  the corresponding parameter array at the last call to `update`.
  """
  found_nan: Any


def zero_nans() -> GradientTransformation:
  """A transformation which replaces NaNs with 0.

  Zeroing values in gradients is guaranteed to produce a direction of
  non-increasing loss.

  The state of the transformation has the same tree structure as that of the
  parameters. Each leaf is a single boolean which contains True iff a NaN was
  detected in the corresponding parameter array at the last call to `update`.
  This state is not used by the transformation internally, but lets users be
  aware when NaNs have been zeroed out.

  Returns:
    A `GradientTransformation`.
  """

  def init_fn(params):
    return ZeroNansState(
        jax.tree_map(lambda p: jnp.array(False, dtype=jnp.bool_), params))

  def update_fn(updates, opt_state, params=None):
    del params
    opt_state = ZeroNansState(
        jax.tree_map(lambda p: jnp.any(jnp.isnan(p)), updates))
    updates = jax.tree_map(
        lambda p: jnp.where(jnp.isnan(p), jnp.zeros_like(p), p), updates)
    return updates, opt_state

  return GradientTransformation(init=init_fn, update=update_fn)<|MERGE_RESOLUTION|>--- conflicted
+++ resolved
@@ -20,11 +20,6 @@
 import chex
 import jax
 import jax.numpy as jnp
-<<<<<<< HEAD
-from optax._src import schedule
-=======
-
->>>>>>> ccdc7486
 from optax._src import utils
 
 
@@ -357,6 +352,10 @@
   nu: Updates
 
 
+# TODO(b/183478923): remove legacy reference.
+_safe_int32_increment = utils.safe_int32_increment
+
+
 def _bias_correction(moment, decay, count):
   """Perform bias correction. This becomes a no-op as count goes to infinity."""
   bias_correction = 1 - decay**count
