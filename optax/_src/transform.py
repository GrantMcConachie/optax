--- conflicted
+++ resolved
@@ -94,11 +94,7 @@
       # JAX generates different HLO for int and float `order`
       if half_order.is_integer():
         half_order = int(half_order)
-<<<<<<< HEAD
-      return numerics.abs_sq(g) ** half_order
-=======
       return _abs_sq(g) ** half_order
->>>>>>> 8ff9ddd4
 
   return jax.tree_multimap(
       lambda g, t: (1 - decay) * orderth_norm(g) + decay * t, updates, moments)
@@ -112,11 +108,7 @@
 
 def _reject_complex(params):
   if any(jnp.iscomplexobj(x) for x in jax.tree_leaves(params)):
-<<<<<<< HEAD
-    raise TypeError('This transformation does not support complex parameters.')
-=======
     raise ValueError('This transformation does not support complex parameters.')
->>>>>>> 8ff9ddd4
 
 
 class EmaState(NamedTuple):
@@ -197,11 +189,7 @@
   def update_fn(updates, state, params=None):
     del params
     sum_of_squares = jax.tree_multimap(
-<<<<<<< HEAD
-        lambda g, t: numerics.abs_sq(g) + t, updates, state.sum_of_squares)
-=======
         lambda g, t: _abs_sq(g) + t, updates, state.sum_of_squares)
->>>>>>> 8ff9ddd4
     inv_sqrt_g_square = jax.tree_map(
         lambda t: jnp.where(t > 0, jax.lax.rsqrt(t + eps), 0.0), sum_of_squares)
     updates = jax.tree_multimap(
@@ -286,11 +274,7 @@
     mu = _update_moment(updates, state.mu, decay, 1)
     nu = _update_moment_per_elem_norm(updates, state.nu, decay, 2)
     updates = jax.tree_multimap(
-<<<<<<< HEAD
-        lambda g, m, n: g * jax.lax.rsqrt(n - numerics.abs_sq(m) + eps),
-=======
         lambda g, m, n: g * jax.lax.rsqrt(n - _abs_sq(m) + eps),
->>>>>>> 8ff9ddd4
         updates, mu, nu)
     return updates, ScaleByRStdDevState(mu=mu, nu=nu)
 
@@ -527,12 +511,7 @@
     del params
     mu = _update_moment(updates, state.mu, b1, 1)
     nu = jax.tree_multimap(
-<<<<<<< HEAD
-        lambda g, v: v - (1 - b2) * jnp.sign(v - numerics.abs_sq(g)) *
-            numerics.abs_sq(g),
-=======
         lambda g, v: v - (1 - b2) * jnp.sign(v - _abs_sq(g)) * _abs_sq(g),
->>>>>>> 8ff9ddd4
         updates, state.nu)
     count_inc = numerics.safe_int32_increment(state.count)
     mu_hat = _bias_correction(mu, b1, count_inc)
