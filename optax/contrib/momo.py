--- conflicted
+++ resolved
@@ -31,14 +31,9 @@
 class MomoState(NamedTuple):
   """State of the `GradientTransformation` returned by `momo`."""
   exp_avg: base.Updates
-<<<<<<< HEAD
-  barf: float
-  gamma: float
-  lb: float
-=======
   barf: chex.Array  # shape=(), dtype=jnp.float32.
   gamma: chex.Array  # shape=(), dtype=jnp.float32.
->>>>>>> 97128c1f
+  lb: chex.Array  # shape=(), dtype=jnp.float32.
   count: chex.Array  # shape=(), dtype=jnp.int32.
 
 def momo(
@@ -85,8 +80,9 @@
     exp_avg = tu.tree_map(lambda p: jnp.zeros(p.shape), params)
     barf = jnp.zeros([], jnp.float32)
     gamma = jnp.zeros([], jnp.float32)
+    init_lb = jnp.array(lb, jnp.float32)
     count = jnp.zeros([], jnp.int32)
-    return MomoState(exp_avg, barf, gamma, lb, count)
+    return MomoState(exp_avg, barf, gamma, init_lb, count)
 
   def update_fn(
       updates: base.Updates,
@@ -111,7 +107,6 @@
     exp_avg_norm = tree_utils.tree_l2_norm(exp_avg,squared=True)
     iprod = tree_utils.tree_vdot(exp_avg, params)
     alpha = learning_rate(count) if callable(learning_rate) else learning_rate
-<<<<<<< HEAD
     # Reset lower bound
     if adapt_lb:
       cap = (1+alpha*weight_decay) * (barf-gamma) + iprod
@@ -122,11 +117,8 @@
                          lambda: state.lb
                 )
     else:
-      this_lb = lb
-    t1 = jnp.maximum((1+alpha*weight_decay) * (barf-this_lb-gamma) + iprod, 0
-=======
-    t1 = jnp.maximum((1+alpha*weight_decay) * (barf-lb-gamma) + iprod, 0.
->>>>>>> 97128c1f
+      this_lb = state.lb
+    t1 = jnp.maximum((1+alpha*weight_decay) * (barf-this_lb-gamma) + iprod, 0.
                      )/(exp_avg_norm)
     # if denom is zero, take no step
     t1 = lax.cond(exp_avg_norm <= jnp.finfo(float).eps,
@@ -143,7 +135,7 @@
     if adapt_lb:
       new_lb = jnp.maximum((barf+iprod-gamma) - (1/2)*tau*exp_avg_norm, lb)
     else:
-      new_lb = lb
+      new_lb = state.lb
     new_state = MomoState(
       exp_avg=exp_avg,
       barf=barf,
@@ -159,16 +151,10 @@
   """State of the ``GradientTransformation`` returned by ``momo_adam``."""
   exp_avg: base.Updates
   exp_avg_sq: base.Updates
-<<<<<<< HEAD
-  barf: float
-  gamma: float
-  lb: float
-  count: float
-=======
   barf: chex.Array  # shape=(), dtype=jnp.float32.
   gamma: chex.Array  # shape=(), dtype=jnp.float32.
+  lb: chex.Array  # shape=(), dtype=jnp.float32.
   count: chex.Array  # shape=(), dtype=jnp.int32.
->>>>>>> 97128c1f
 
 
 def momo_adam(
@@ -221,8 +207,9 @@
     exp_avg_sq = tu.tree_map(lambda p: jnp.zeros(p.shape, jnp.float32), params)
     barf = jnp.zeros([], jnp.float32)
     gamma = jnp.zeros([], jnp.float32)
+    init_lb = jnp.array(lb, jnp.float32)
     count = jnp.zeros([], jnp.int32)
-    return MomoAdamState(exp_avg, exp_avg_sq, barf, gamma, lb, count)
+    return MomoAdamState(exp_avg, exp_avg_sq, barf, gamma, init_lb, count)
 
   def update_fn(
       updates: base.Updates,
@@ -261,7 +248,6 @@
     iprod = tree_utils.tree_vdot(exp_avg, params)
     alpha = learning_rate(count) if callable(learning_rate) else learning_rate
     bc1 = 1-b1**(count+1)
-<<<<<<< HEAD
     # Reset lower bound
     if adapt_lb:
       cap = (1+alpha*weight_decay) * (barf-gamma) + iprod
@@ -272,11 +258,8 @@
                          lambda: state.lb
                 )
     else:
-      this_lb = lb
-    t1 = jnp.maximum((1+alpha*weight_decay)*(barf-bc1*this_lb-gamma) + iprod, 0
-=======
-    t1 = jnp.maximum((1+alpha*weight_decay) * (barf-bc1*lb-gamma)  + iprod, 0.
->>>>>>> 97128c1f
+      this_lb = state.lb
+    t1 = jnp.maximum((1+alpha*weight_decay)*(barf-bc1*this_lb-gamma) + iprod, 0.
                      )/(exp_avg_norm)
     # if denom is zero, take no step
     t1 = lax.cond(exp_avg_norm <= jnp.finfo(float).eps,
@@ -296,7 +279,7 @@
       new_lb = ((barf+iprod-gamma) - (1/2)*tau*exp_avg_norm)/bc1
       new_lb = jnp.maximum(new_lb, lb)
     else:
-      new_lb = lb
+      new_lb = state.lb
     new_state = MomoAdamState(
       exp_avg=exp_avg,
       exp_avg_sq=exp_avg_sq,
